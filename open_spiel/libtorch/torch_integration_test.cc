--- conflicted
+++ resolved
@@ -12,17 +12,12 @@
 // See the License for the specific language governing permissions and
 // limitations under the License.
 
-<<<<<<< HEAD
 // Examples of how to use the C++ API:
 // - https://github.com/pytorch/examples/tree/master/cpp
 // - https://github.com/prabhuomkar/pytorch-cpp
 
-#include "//third_party/open_spiel/spiel_utils.h"
-#include "<torch/torch.h>"
-=======
 #include "open_spiel/spiel_utils.h"
 #include "torch/torch.h"
->>>>>>> f33660aa
 
 namespace {
 
